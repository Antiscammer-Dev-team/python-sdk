--- conflicted
+++ resolved
@@ -78,27 +78,15 @@
     def __init__(self, token, **kwargs):
         self.BASE = "https://top.gg/api"
         self.token = token
-<<<<<<< HEAD
         self.loop = kwargs.get("loop") or asyncio.get_event_loop()
         self.session = kwargs.get("session") or aiohttp.ClientSession(loop=self.loop)
         self.rate_limiter = AsyncRateLimiter(
             max_calls=59, period=60, callback=_ratelimit_handler
         )
-
-        self._global_over = asyncio.Event()
-        self._global_over.set()
-
         self.user_agent = (
             f"topggpy (https://github.com/top-gg/python-sdk {__version__}) Python/"
             f"{sys.version_info[0]}.{sys.version_info[1]} aiohttp/{aiohttp.__version__}"
         )
-=======
-        self.loop = kwargs.get('loop') or asyncio.get_event_loop()
-        self.session = kwargs.get('session') or aiohttp.ClientSession(loop=self.loop)
-        self.rate_limiter = AsyncRateLimiter(max_calls=59, period=60, callback=_ratelimit_handler)
-        self.user_agent = f"topggpy (https://github.com/top-gg/python-sdk {__version__}) Python/" \
-                          f"{sys.version_info[0]}.{sys.version_info[1]} aiohttp/{aiohttp.__version__}"
->>>>>>> 4a8a5cdd
 
     async def request(self, method, url, **kwargs) -> Union[dict, str]:
         """Handles requests to the API."""
@@ -153,15 +141,9 @@
 
                         # release the global lock now that the
                         # global ratelimit has passed
-<<<<<<< HEAD
-                        if is_global:
-                            self._global_over.set()
-                            log.debug("Global ratelimit is now over.")
-=======
                         # if is_global:
                         #     self._global_over.set()
-                        log.debug('Global ratelimit is now over.')
->>>>>>> 4a8a5cdd
+                        log.debug("Global ratelimit is now over.")
                         continue
 
                     elif resp.status == 400:
