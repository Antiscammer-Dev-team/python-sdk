--- conflicted
+++ resolved
@@ -2,12 +2,7 @@
 
 from setuptools import find_packages, setup
 
-<<<<<<< HEAD
-from topgg import __author__ as author
-from topgg import __version__ as version
-=======
 from topgg import __author__ as author, __version__ as version, __license__ as license
->>>>>>> 4a8a5cdd
 
 on_rtd = os.getenv("READTHEDOCS") == "True"
 
@@ -20,15 +15,14 @@
 with open("README.rst") as f:
     readme = f.read()
 
-<<<<<<< HEAD
 setup(
-    name="dblpy",
+    name="topggpy",
     author=f"{author}, Top.gg",
     author_email="shivaco.osu@gmail.com",
     url="https://github.com/top-gg/python-sdk",
     version=version,
     packages=find_packages(),
-    license="MIT",
+    license=license,
     description="A simple API wrapper for Top.gg written in Python.",
     long_description=readme,
     include_package_data=True,
@@ -51,36 +45,4 @@
         "Topic :: Software Development :: Libraries :: Python Modules",
         "Topic :: Utilities",
     ],
-)
-=======
-setup(name='topggpy',
-      author=f'{author}, Top.gg',
-      author_email='shivaco.osu@gmail.com',
-      url='https://github.com/top-gg/python-sdk',
-      version=version,
-      packages=find_packages(),
-      license=license,
-      description='A simple API wrapper for Top.gg written in Python.',
-      long_description=readme,
-      include_package_data=True,
-      python_requires='>= 3.6',
-      install_requires=requirements,
-      keywords='discord bot server list discordservers serverlist discordbots botlist topgg top.gg',
-      classifiers=[
-          'Development Status :: 5 - Production/Stable',
-          'License :: OSI Approved :: MIT License',
-          'Intended Audience :: Developers',
-          'Natural Language :: English',
-          'Operating System :: OS Independent',
-          'Programming Language :: Python :: 3 :: Only',
-          'Programming Language :: Python :: 3.6',
-          'Programming Language :: Python :: 3.7',
-          'Programming Language :: Python :: 3.8',
-          'Programming Language :: Python :: 3.9',
-          'Topic :: Internet',
-          'Topic :: Software Development :: Libraries',
-          'Topic :: Software Development :: Libraries :: Python Modules',
-          'Topic :: Utilities',
-      ]
-      )
->>>>>>> 4a8a5cdd
+)